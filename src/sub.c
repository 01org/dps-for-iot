--- conflicted
+++ resolved
@@ -675,11 +675,7 @@
     if (remote) {
         remote->outbound.sendInterests = DPS_FALSE;
         remote->inbound.revision = revision;
-<<<<<<< HEAD
-        DPS_SendSubscriptionAck(node, remote);
-=======
         DPS_SendSubscriptionAck(node, remote, DPS_FALSE);
->>>>>>> 5c949698
         DPS_DeleteRemoteNode(node, remote);
         /*
          * Evaluate impact of losing the remote's interests
@@ -881,10 +877,7 @@
         if (ret == DPS_ERR_EXISTS) {
             if (remote->outbound.sakPending) {
                 DPS_DBGPRINT("Collision with %s\n", DESCRIBE(remote));
-<<<<<<< HEAD
-=======
                 collision = DPS_TRUE;
->>>>>>> 5c949698
             }
             ret = DPS_OK;
         } else {
@@ -899,13 +892,8 @@
      * Discard stale subscription messages
      */
     if (revision < remote->inbound.revision) {
-<<<<<<< HEAD
-        DPS_DBGPRINT("Stale subscription %d from %s (expected %d)\n", revision, DESCRIBE(remote),
-                     remote->inbound.revision + 1);
-=======
         DPS_DBGPRINT("Stale %s %d from %s (expected %d)\n", RemoteStateTxt(remote), revision, DESCRIBE(remote), remote->inbound.revision);
         ret = DPS_ERR_STALE;
->>>>>>> 5c949698
         goto DiscardAndExit;
     }
     /*
@@ -983,15 +971,11 @@
         DPS_DeleteRemoteNode(node, remote);
     }
     if (ret != DPS_OK) {
-<<<<<<< HEAD
-        DPS_DBGPRINT("%s was discarded - %s\n", sakSeqNum ? "SAK" : "SUB", DPS_ErrTxt(ret));
-=======
         if (ret == DPS_ERR_STALE) {
             DPS_WARNPRINT("%s was discarded - %s\n", sakSeqNum ? "SAK" : "SUB", DPS_ErrTxt(ret));
         } else {
             DPS_ERRPRINT("%s was discarded - %s\n", sakSeqNum ? "SAK" : "SUB", DPS_ErrTxt(ret));
         }
->>>>>>> 5c949698
     }
     DPS_BitVectorFree(interests);
     DPS_BitVectorFree(needs);
@@ -1042,47 +1026,12 @@
         if (remote->outbound.revision == revision) {
             remote->outbound.sendInterests = DPS_FALSE;
             remote->outbound.sakPending = DPS_FALSE;
-<<<<<<< HEAD
-            switch (remote->state) {
-            case REMOTE_MUTING:
-                /*
-                 * If lastSubMsgType == 0 this SUB/SAK transaction is complete but the
-                 * state is REMOTE_MUTING so start a new SUB/SAK transaction to inform
-                 * the remote that the link is being muted; this happens below.
-                 */
-                if (remote->outbound.lastSubMsgType != 0) {
-                    DPS_DBGINFO("Successfully muted %s\n", DESCRIBE(remote));
-                    remote->state = REMOTE_MUTED;
-                }
-                /* fall through */
-            case REMOTE_LINKING:
-            case REMOTE_MUTED:
-            case REMOTE_UNLINKING:
-                if (remote->completion) {
-                    DPS_RemoteCompletion(remote->completion, DPS_OK);
-                }
-                break;
-            case REMOTE_UNMUTING:
-                DPS_DBGPRINT("Successfully unmuted %s\n", DESCRIBE(remote));
-                remote->state = REMOTE_ACTIVE;
-                remote->outbound.sakPending = DPS_FALSE;
-                break;
-            case REMOTE_ACTIVE:
-            case REMOTE_DEAD:
-                break;
-            }
-        } else {
-            DPS_DBGPRINT("Unexpected revision in SAK from %s, expected %d got %d\n", DESCRIBE(remote),
-                         remote->outbound.revision, revision);
-            ret = DPS_ERR_INVALID;
-=======
             if (remote->completion) {
                 DPS_RemoteCompletion(node, remote->completion, DPS_OK);
             }
         } else {
             DPS_WARNPRINT("Unexpected revision in SAK from %s, expected %d got %d\n", DESCRIBE(remote), remote->outbound.revision, revision);
             ret = DPS_ERR_STALE;
->>>>>>> 5c949698
         }
     } else {
         ret = DPS_ERR_MISSING;
