/*
 *******************************************************************
 *
 * Copyright 2016 Intel Corporation All rights reserved.
 *
 *-=-=-=-=-=-=-=-=-=-=-=-=-=-=-=-=-=-=-=-=-=-=-=-=-=-=-=-=-=-=-=-=
 *
 * Licensed under the Apache License, Version 2.0 (the "License");
 * you may not use this file except in compliance with the License.
 * You may obtain a copy of the License at
 *
 *      http://www.apache.org/licenses/LICENSE-2.0
 *
 * Unless required by applicable law or agreed to in writing, software
 * distributed under the License is distributed on an "AS IS" BASIS,
 * WITHOUT WARRANTIES OR CONDITIONS OF ANY KIND, either express or implied.
 * See the License for the specific language governing permissions and
 * limitations under the License.
 *
 *-=-=-=-=-=-=-=-=-=-=-=-=-=-=-=-=-=-=-=-=-=-=-=-=-=-=-=-=-=-=-=-=
 */

#include <assert.h>
#include <safe_lib.h>
#include <stdlib.h>
#include <string.h>
#include <dps/dbg.h>
#include <dps/dps.h>
#include <dps/private/cbor.h>
#include <dps/private/dps.h>
#include <dps/private/network.h>
#include <dps/uuid.h>
#include "bitvec.h"
#include "compat.h"
#include "node.h"
#include "node.h"
#include "pub.h"
#include "sub.h"
#include "topics.h"

#undef DPS_DBG_TAG
#define DPS_DBG_TAG ((node)->addrStr)

/*
 * Debug control for this module
 */
#if defined(DEBUG_LINK_LOSS)
DPS_DEBUG_CONTROL(DPS_DEBUG_INFO);
#else
DPS_DEBUG_CONTROL(DPS_DEBUG_ON);
#endif

/*
 * Set to non-zero value to simulate lost subscriptions
 * and subscription acknowledgements
 *
 * Value N specifies rate of loss 1/N
 */
#ifndef SIMULATE_PACKET_LOSS
#define SIMULATE_PACKET_LOSS 0
#endif

#define DESCRIBE(n)  DPS_NodeAddrToString(&(n)->ep.addr)

#define DPS_SUB_FLAG_DELTA_IND   0x01      /* Indicate interests is a delta */
#define DPS_SUB_FLAG_SAK_REQ     0x02      /* An acknowledgement is requested for the subscription */
#define DPS_SUB_FLAG_UNLINK_IND  0x04      /* Indicates remote is unlinking */
#define DPS_SUB_FLAG_MUTE_IND    0x08      /* Indicates link has been muted */
#define DPS_SUB_FLAG_UNMUTE_REQ  0x10      /* Remote is requesting to unmute */

static int IsValidSub(const DPS_Subscription* sub)
{
    DPS_Subscription* subList;

    if (!sub || !sub->node || !sub->node->loop) {
        return DPS_FALSE;
    }
    DPS_LockNode(sub->node);
    for (subList = sub->node->subscriptions; subList != NULL; subList = subList->next) {
        if (sub == subList) {
            break;
        }
    }
    DPS_UnlockNode(sub->node);
    return subList != NULL;
}

size_t DPS_SubscriptionGetNumTopics(const DPS_Subscription* sub)
{
    return IsValidSub(sub) ? sub->numTopics : 0;
}

const char* DPS_SubscriptionGetTopic(const DPS_Subscription* sub, size_t index)
{
    if (IsValidSub(sub) && (sub->numTopics > index)) {
        return sub->topics[index];
    } else {
        return NULL;
    }
}

DPS_Node* DPS_SubscriptionGetNode(const DPS_Subscription* sub)
{
    if (IsValidSub(sub)) {
        return sub->node;
    } else {
        return NULL;
    }
}

DPS_Status DPS_SubscribeExpired(DPS_Subscription* sub, int enable)
{
    if (!sub) {
        return DPS_ERR_ARGS;
    }
    if (enable) {
        sub->flags |= SUB_FLAG_EXPIRED;
    } else {
        sub->flags &= ~SUB_FLAG_EXPIRED;
    }
    return DPS_OK;
}

DPS_Subscription* DPS_FreeSubscription(DPS_Subscription* sub)
{
    DPS_Subscription* next = sub->next;
    assert((sub->flags & SUB_FLAG_WAS_FREED) && (sub->refCount == 0));
    if (sub->onDestroyed) {
        sub->onDestroyed(sub);
    }
    DPS_BitVectorFree(sub->bf);
    DPS_BitVectorFree(sub->needs);
    while (sub->numTopics) {
        free(sub->topics[--sub->numTopics]);
    }
    free(sub);
    return next;
}

static DPS_Subscription* FreeSubscription(DPS_Subscription* sub)
{
    DPS_Node* node = sub->node;
    DPS_Subscription* next = sub->next;
    int unlinked = DPS_FALSE;

    if (!(sub->flags & SUB_FLAG_WAS_FREED)) {
        /*
         * Unlink the subscription
         */
        if (node->subscriptions == sub) {
            node->subscriptions = sub->next;
            unlinked = DPS_TRUE;
        } else {
            DPS_Subscription* prev = node->subscriptions;
            while (prev && (prev->next != sub)) {
                prev = prev->next;
            }
            if (prev && (prev->next == sub)) {
                prev->next = sub->next;
                unlinked = DPS_TRUE;
            }
        }
        /*
         * This removes this subscription's contributions to the interests and needs
         */
        if (unlinked) {
            if (DPS_CountVectorDel(node->interests, sub->bf) != DPS_OK) {
                assert(!"Count error");
            }
            if (DPS_CountVectorDel(node->needs, sub->needs) != DPS_OK) {
                assert(!"Count error");
            }
        }
        sub->next = node->freeSubs;
        node->freeSubs = sub;
        sub->flags = SUB_FLAG_WAS_FREED;
    }

    if (sub->refCount == 0) {
        uv_async_send(&node->freeAsync);
    }

    return next;
}

void DPS_SubscriptionIncRef(DPS_Subscription* sub)
{
    ++sub->refCount;
}

void DPS_SubscriptionDecRef(DPS_Subscription* sub)
{
    assert(sub->refCount != 0);
    if ((--sub->refCount == 0) && (sub->flags & SUB_FLAG_WAS_FREED)) {
        FreeSubscription(sub);
    }
}

void DPS_FreeSubscriptions(DPS_Node* node)
{
    while (node->subscriptions) {
        node->subscriptions = FreeSubscription(node->subscriptions);
    }
}

DPS_Subscription* DPS_CreateSubscription(DPS_Node* node, const char** topics, size_t numTopics)
{
    size_t i;
    DPS_Subscription* sub;

    DPS_DBGTRACE();

    if (!node || !topics || !numTopics) {
        return NULL;
    }
    sub = calloc(1, sizeof(DPS_Subscription) + sizeof(char*) * (numTopics - 1));
    /*
     * Add the topics to the subscription
     */
    for (i = 0; i < numTopics; ++i) {
        sub->topics[i] = strndup(topics[i], DPS_MAX_TOPIC_STRLEN);
        if (!sub->topics[i]) {
            FreeSubscription(sub);
            return NULL;
        }
        ++sub->numTopics;
    }
    sub->node = node;
    sub->flags |= SUB_FLAG_SERIALIZE;
    return sub;
}

DPS_Status DPS_DestroySubscription(DPS_Subscription* sub, DPS_OnSubscriptionDestroyed cb)
{
    DPS_Node* node;

    if (!IsValidSub(sub)) {
        return DPS_ERR_MISSING;
    }
    node = sub->node;

    DPS_DBGTRACE();

    /*
     * Protect the node while we update it
     */
    DPS_LockNode(node);
    DPS_DBGPRINT("Unsubscribing from %zu topics\n", sub->numTopics);
    sub->onDestroyed = cb;
    FreeSubscription(sub);
    DPS_UpdateSubs(node, SubsSendNow);
    DPS_UnlockNode(node);

    return DPS_OK;
}

#ifdef DPS_DEBUG
int _DPS_NumSubs = 0;
#endif

DPS_Status DPS_SendSubscription(DPS_Node* node, RemoteNode* remote)
{
    DPS_Status ret;
    DPS_TxBuffer buf;
    DPS_BitVector* interests;
    size_t len;
    uint8_t flags = DPS_SUB_FLAG_SAK_REQ;
    uint8_t numMapEntries = remote->state == REMOTE_UNLINKING ? 4 : 6;

    DPS_DBGTRACEA("To %s rev# %d %s\n", DESCRIBE(remote), remote->outbound.revision, RemoteStateTxt(remote));

    /* We should never be sending subscriptions to muted or dead remotes */
    assert(remote->state != REMOTE_MUTED && remote->state != REMOTE_DEAD);

    if (!node->netCtx) {
        return DPS_ERR_NETWORK;
    }
#ifdef DPS_DEBUG
    ++_DPS_NumSubs;
#endif
    len = CBOR_SIZEOF_ARRAY(5) + CBOR_SIZEOF(uint8_t) + CBOR_SIZEOF(uint8_t);
    /*
     * The unprotected map
     */
    len += CBOR_SIZEOF_MAP(numMapEntries) + numMapEntries * CBOR_SIZEOF(uint8_t) +
           CBOR_SIZEOF(uint8_t) +               /* flags */
           CBOR_SIZEOF(uint32_t) +              /* seq_num */
           CBOR_SIZEOF_BYTES(sizeof(DPS_UUID)); /* mesh id */

    switch (node->addr.type) {
    case DPS_DTLS:
    case DPS_TCP:
    case DPS_UDP:
        len += CBOR_SIZEOF(uint16_t); /* port */
        break;
    case DPS_PIPE:
        len += CBOR_SIZEOF_STRING(node->addr.u.path); /* path */
        break;
    default:
        return DPS_ERR_INVALID;
    }
    /*
     * Set flags and interests
     */
    if (remote->state != REMOTE_UNLINKING) {
        if (remote->outbound.deltaInd) {
            interests = remote->outbound.delta;
            flags |= DPS_SUB_FLAG_DELTA_IND;
        } else {
            interests = remote->outbound.interests;
        }
        len += DPS_BitVectorSerializeMaxSize(interests) + DPS_BitVectorSerializeFHSize();
        if (remote->state == REMOTE_UNMUTING) {
            flags |= DPS_SUB_FLAG_UNMUTE_REQ;
        }
    } else {
        flags |= DPS_SUB_FLAG_UNLINK_IND;
        interests = NULL;
    }
    /*
     * The protected and encrypted maps are both empty for SUBS
     */
    len += CBOR_SIZEOF_MAP(0) + CBOR_SIZEOF_MAP(0);

    ret = DPS_TxBufferInit(&buf, NULL, len);
    if (ret == DPS_OK) {
        ret = CBOR_EncodeArray(&buf, 5);
    }
    if (ret == DPS_OK) {
        ret = CBOR_EncodeUint8(&buf, DPS_MSG_VERSION);
    }
    if (ret == DPS_OK) {
        ret = CBOR_EncodeUint8(&buf, DPS_MSG_TYPE_SUB);
    }
    /*
     * Encode the unprotected map
     */
    if (ret == DPS_OK) {
        ret = CBOR_EncodeMap(&buf, numMapEntries);
    }
    switch (node->addr.type) {
    case DPS_DTLS:
    case DPS_TCP:
    case DPS_UDP:
        if (ret == DPS_OK) {
            ret = CBOR_EncodeUint8(&buf, DPS_CBOR_KEY_PORT);
        }
        if (ret == DPS_OK) {
            ret = CBOR_EncodeUint16(&buf, DPS_NetAddrPort((const struct sockaddr*)&node->addr.u.inaddr));
        }
        break;
    default:
        break;
    }
    if (ret == DPS_OK) {
        ret = CBOR_EncodeUint8(&buf, DPS_CBOR_KEY_SEQ_NUM);
    }
    if (ret == DPS_OK) {
        /*
         * See DPS_UpdateOutboundInterests() the outbound sequence number
         * only changes if the subscription changes.
         */
        ret = CBOR_EncodeUint32(&buf, remote->outbound.revision);
    }
    if (ret == DPS_OK) {
        ret = CBOR_EncodeUint8(&buf, DPS_CBOR_KEY_SUB_FLAGS);
    }
    if (ret == DPS_OK) {
        ret = CBOR_EncodeUint8(&buf, flags);
    }
    if (ret == DPS_OK) {
        ret = CBOR_EncodeUint8(&buf, DPS_CBOR_KEY_MESH_ID);
    }
    if (ret == DPS_OK) {
        ret = CBOR_EncodeUUID(&buf, DPS_MinMeshId(node, remote));
    }
    if (remote->state != REMOTE_UNLINKING) {
        if (ret == DPS_OK) {
            ret = CBOR_EncodeUint8(&buf, DPS_CBOR_KEY_NEEDS);
        }
        if (ret == DPS_OK) {
            ret = DPS_BitVectorSerializeFH(remote->outbound.needs, &buf);
        }
        if (ret == DPS_OK) {
            ret = CBOR_EncodeUint8(&buf, DPS_CBOR_KEY_INTERESTS);
        }
        if (ret == DPS_OK) {
            ret = DPS_BitVectorSerialize(interests, &buf);
        }
    }
    switch (node->addr.type) {
    case DPS_PIPE:
        if (ret == DPS_OK) {
            ret = CBOR_EncodeUint8(&buf, DPS_CBOR_KEY_PATH);
        }
        if (ret == DPS_OK) {
            ret = CBOR_EncodeString(&buf, node->addr.u.path);
        }
        break;
    default:
        break;
    }
    /*
     * Encode the (empty) protected map
     */
    if (ret == DPS_OK) {
        ret = CBOR_EncodeMap(&buf, 0);
    }
    /*
     * Encode the (empty) encrypted map
     */
    if (ret == DPS_OK) {
        ret = CBOR_EncodeMap(&buf, 0);
    }

    if (remote->state != REMOTE_UNLINKING) {
        DPS_DBGPRINT("SUB outbound interests[%d] for %s: %s%s\n", remote->outbound.revision, DESCRIBE(remote),
                     remote->outbound.deltaInd ? "(<delta>)" : "",
                     DPS_DumpMatchingTopics(remote->outbound.interests));
    }

    if (ret == DPS_OK) {
        uv_buf_t uvBuf = uv_buf_init((char*)buf.base, DPS_TxBufferUsed(&buf));
        CBOR_Dump("SUB out", (uint8_t*)uvBuf.base, uvBuf.len);
        ret = DPS_NetSend(node, NULL, &remote->ep, &uvBuf, 1, DPS_OnSendSubscriptionComplete);
        if (ret == DPS_OK) {
            /*
             * The SAK counter is zeroed the first time this SUB is sent, is
             * incremented while we are waiting for the matching SAK and used
             * to trigger resends in the event of a SAK timeout.
             */
            if (!remote->outbound.sakPending) {
                remote->outbound.sakPending = DPS_TRUE;
                remote->outbound.sakCounter = 0;
            }
            remote->outbound.lastSubMsgType = DPS_MSG_TYPE_SUB;
        } else {
            DPS_ERRPRINT("Failed to send subscription request %s\n", DPS_ErrTxt(ret));
            remote->outbound.sakPending = DPS_FALSE;
            remote->outbound.lastSubMsgType = 0;
            DPS_SendComplete(node, &remote->ep.addr, &uvBuf, 1, ret);
        }
    } else {
        DPS_TxBufferFree(&buf);
    }
    return ret;
}

DPS_Status DPS_SendSubscriptionAck(DPS_Node* node, RemoteNode* remote, int collision)
{
    DPS_Status ret;
    DPS_TxBuffer buf;
    DPS_BitVector* interests;
    size_t len;
    uint8_t numMapEntries = 5;
    uint8_t flags = 0;

    DPS_DBGTRACEA("To %s %s rev# %d ack-rev# %d%s\n", DESCRIBE(remote), RemoteStateTxt(remote),
            remote->outbound.revision, remote->inbound.revision, remote->outbound.sendInterests ? " +interests" : "");

    if (!node->netCtx) {
        return DPS_ERR_NETWORK;
    }
    /*
     * Set flags
     */
    if (remote->outbound.deltaInd) {
        flags |= DPS_SUB_FLAG_DELTA_IND;
    }
    if (remote->state == REMOTE_UNLINKING) {
        flags |= DPS_SUB_FLAG_UNLINK_IND;
    }
    if (remote->state == REMOTE_MUTED) {
        flags |= DPS_SUB_FLAG_MUTE_IND;
    }
    /*
     * As soon as we send the SAK we are unmuted
     */
    if (remote->state == REMOTE_UNMUTING) {
        remote->state = REMOTE_ACTIVE;
        remote->outbound.sendInterests = REMOTE_ACTIVE;
    }
    /*
     * Whenever interests are sent a SAK is required
     */
    if (!collision && remote->outbound.sendInterests) {
        numMapEntries += 2;
        flags |= DPS_SUB_FLAG_SAK_REQ;
    }
    len = CBOR_SIZEOF_ARRAY(5) + CBOR_SIZEOF(uint8_t) + CBOR_SIZEOF(uint8_t);
    /*
     * The unprotected map
     */
    len += CBOR_SIZEOF_MAP(numMapEntries) + numMapEntries * CBOR_SIZEOF(uint8_t) +
        CBOR_SIZEOF(uint8_t) +               /* flags */
        CBOR_SIZEOF(uint32_t) +              /* seq_num */
        CBOR_SIZEOF(uint32_t) +              /* ack_seq_num */
        CBOR_SIZEOF_BYTES(sizeof(DPS_UUID)); /* mesh id */

    switch (node->addr.type) {
    case DPS_DTLS:
    case DPS_TCP:
    case DPS_UDP:
        len += CBOR_SIZEOF(uint16_t); /* port */
        break;
    case DPS_PIPE:
        len += CBOR_SIZEOF_STRING(node->addr.u.path); /* path */
        break;
    default:
        return DPS_ERR_INVALID;
    }
    if (remote->outbound.sendInterests) {
        interests = remote->outbound.deltaInd ? remote->outbound.delta : remote->outbound.interests;
        len += DPS_BitVectorSerializeMaxSize(interests) + DPS_BitVectorSerializeFHSize();
    } else {
        interests = NULL;
    }
    /*
     * The protected and encrypted maps are both empty for SAKs
     */
    len += CBOR_SIZEOF_MAP(0) + CBOR_SIZEOF_MAP(0);

    ret = DPS_TxBufferInit(&buf, NULL, len);
    if (ret == DPS_OK) {
        ret = CBOR_EncodeArray(&buf, 5);
    }
    if (ret == DPS_OK) {
        ret = CBOR_EncodeUint8(&buf, DPS_MSG_VERSION);
    }
    if (ret == DPS_OK) {
        ret = CBOR_EncodeUint8(&buf, DPS_MSG_TYPE_SAK);
    }
    /*
     * Encode the unprotected map
     */
    if (ret == DPS_OK) {
        ret = CBOR_EncodeMap(&buf, numMapEntries);
    }
    switch (node->addr.type) {
    case DPS_DTLS:
    case DPS_TCP:
    case DPS_UDP:
        if (ret == DPS_OK) {
            ret = CBOR_EncodeUint8(&buf, DPS_CBOR_KEY_PORT);
        }
        if (ret == DPS_OK) {
            ret = CBOR_EncodeUint16(&buf, DPS_NetAddrPort((const struct sockaddr*)&node->addr.u.inaddr));
        }
        break;
    default:
        break;
    }
    if (ret == DPS_OK) {
        ret = CBOR_EncodeUint8(&buf, DPS_CBOR_KEY_SEQ_NUM);
    }
    if (ret == DPS_OK) {
        /*
         * See DPS_UpdateOutboundInterests() the outbound sequence number
         * only changes if the interests change.
         */
        ret = CBOR_EncodeUint32(&buf, remote->outbound.revision);
    }
    if (ret == DPS_OK) {
        ret = CBOR_EncodeUint8(&buf, DPS_CBOR_KEY_SUB_FLAGS);
    }
    if (ret == DPS_OK) {
        ret = CBOR_EncodeUint8(&buf, flags);
    }
    if (ret == DPS_OK) {
        ret = CBOR_EncodeUint8(&buf, DPS_CBOR_KEY_MESH_ID);
    }
    if (ret == DPS_OK) {
        ret = CBOR_EncodeUUID(&buf, DPS_MinMeshId(node, remote));
    }
    if (remote->outbound.sendInterests) {
        if (ret == DPS_OK) {
            ret = CBOR_EncodeUint8(&buf, DPS_CBOR_KEY_NEEDS);
        }
        if (ret == DPS_OK) {
            ret = DPS_BitVectorSerializeFH(remote->outbound.needs, &buf);
        }
        if (ret == DPS_OK) {
            ret = CBOR_EncodeUint8(&buf, DPS_CBOR_KEY_INTERESTS);
        }
        if (ret == DPS_OK) {
            ret = DPS_BitVectorSerialize(interests, &buf);
        }
    }
    if (ret == DPS_OK) {
        ret = CBOR_EncodeUint8(&buf, DPS_CBOR_KEY_ACK_SEQ_NUM);
    }
    if (ret == DPS_OK) {
        ret = CBOR_EncodeUint32(&buf, remote->inbound.revision);
    }
    switch (node->addr.type) {
    case DPS_PIPE:
        if (ret == DPS_OK) {
            ret = CBOR_EncodeUint8(&buf, DPS_CBOR_KEY_PATH);
        }
        if (ret == DPS_OK) {
            ret = CBOR_EncodeString(&buf, node->addr.u.path);
        }
        break;
    default:
        break;
    }
    /*
     * Encode the (empty) protected map
     */
    if (ret == DPS_OK) {
        ret = CBOR_EncodeMap(&buf, 0);
    }
    /*
     * Encode the (empty) encrypted map
     */
    if (ret == DPS_OK) {
        ret = CBOR_EncodeMap(&buf, 0);
    }

    if (remote->outbound.sendInterests) {
        DPS_DBGPRINT("SAK outbound interests[%d/%d] for %s: %s%s\n", remote->outbound.revision,
                     remote->inbound.revision, DESCRIBE(remote), remote->outbound.deltaInd ? "(<delta>)" : "",
                     DPS_DumpMatchingTopics(remote->outbound.interests));
    }

    if (ret == DPS_OK) {
        uv_buf_t uvBuf = uv_buf_init((char*)buf.base, DPS_TxBufferUsed(&buf));
        CBOR_Dump("SAK out", (uint8_t*)uvBuf.base, uvBuf.len);
        ret = DPS_NetSend(node, NULL, &remote->ep, &uvBuf, 1, DPS_OnSendComplete);
        if (ret == DPS_OK) {
            remote->outbound.lastSubMsgType = 0;
            if (flags & DPS_SUB_FLAG_SAK_REQ) {
                /*
                 * The SAK counter is zeroed the first time this SAK is sent, is
                 * incremented while we are waiting for the matching SAK and used
                 * to trigger resends in the event of a SAK timeout.
                 */
                if (!remote->outbound.sakPending) {
                    remote->outbound.sakPending = DPS_TRUE;
                    remote->outbound.sakCounter = 0;
                }
                remote->outbound.lastSubMsgType = DPS_MSG_TYPE_SAK;
            } else {
                remote->outbound.sakPending = DPS_FALSE;
            }
        } else {
            DPS_ERRPRINT("Failed to send SAK %s\n", DPS_ErrTxt(ret));
            remote->outbound.sakPending = DPS_FALSE;
            DPS_SendComplete(node, &remote->ep.addr, &uvBuf, 1, ret);
        }
    } else {
        DPS_TxBufferFree(&buf);
    }
    return ret;
}

/*
 * Update the interests for a remote node
 */
static DPS_Status UpdateInboundInterests(DPS_Node* node, RemoteNode* remote, DPS_BitVector* interests,
                                         DPS_BitVector* needs, int isDelta)
{
    DPS_DBGTRACE();

    if (remote->inbound.interests) {
        if (isDelta) {
            DPS_DBGPRINT("Received interests delta\n");
            DPS_BitVectorXor(interests, interests, remote->inbound.interests, NULL);
        }
        DPS_ClearInboundInterests(node, remote);
    }
    if (DPS_BitVectorIsClear(interests)) {
        DPS_BitVectorFree(interests);
        DPS_BitVectorFree(needs);
    } else {
        DPS_CountVectorAdd(node->interests, interests);
        DPS_CountVectorAdd(node->needs, needs);
        remote->inbound.interests = interests;
        remote->inbound.needs = needs;
    }
    return DPS_OK;
}

static DPS_Status UnlinkRemote(DPS_Node* node, DPS_NodeAddress* addr, uint32_t revision)
{
    RemoteNode* remote;

    DPS_DBGPRINT("Received unlink for %s\n", DPS_NodeAddrToString(addr));
    remote = DPS_LookupRemoteNode(node, addr);
    if (remote) {
        remote->outbound.sendInterests = DPS_FALSE;
        remote->inbound.revision = revision;
        DPS_SendSubscriptionAck(node, remote, DPS_FALSE);
        DPS_DeleteRemoteNode(node, remote);
        /*
         * Evaluate impact of losing the remote's interests
         */
        DPS_UpdateSubs(node, SubsSendNow);
        return DPS_OK;
    } else {
        return DPS_ERR_MISSING;
    }
}

/*
 * Each node has a randomly allocated mesh id that is used to detect loops in the mesh.
 *
 * Mesh id's are included in the header of subscription, subscription acknowledgments
 * (SAKs) that include subscription information. SAKs only include subscription information
 * during link establishment, thereafter SAKs contain the minimal information needed for
 * reliable subscription delivery.
 *
 * When a SUB or SAK is sent to a remote node the mesh id is the minimum of the mesh id
 * of the local node and the mesh id's received from all other nodes excluding the remote
 * node itself. The mesh id that was sent is recorded in the outbound.meshId field of the
 * remote node.
 *
 * Loop detection proceeds as follows: when an SUB or SAK is received the mesh id is
 * compared against the mesh id's previously received from all other nodes as recorded in the
 * inbound.meshId fields. If the received mesh id is the same as the mesh id received from
 * any other remote node there must be a loop in the mesh.  This indicates a loop because the
 * only way the same minimal mesh id can be computed by two different remote nodes is if
 * there is another path between those two nodes, i.e., there must be a loop in the mesh.
 */
int MeshHasLoop(DPS_Node* node, RemoteNode* src, DPS_UUID* meshId)
{
    if (DPS_UUIDCompare(&src->inbound.meshId, meshId) == 0) {
        return DPS_FALSE;
    } else {
        return DPS_UUIDCompare(meshId, DPS_MinMeshId(node, src)) == 0;
    }
}

/*
 * SUBs and SAKs have the same wire format but there are some differences in how
 * how certain field are treated. If we are decoding SAK sakSeqNum is non-NULL.
 */
static DPS_Status DecodeSubscription(DPS_Node* node, DPS_NetEndpoint* ep, DPS_NetRxBuffer* buf, uint32_t* sakSeqNum)
{
    /* All subscription messages require these keys */
    static const int32_t ReqKeys[] = { DPS_CBOR_KEY_SEQ_NUM, DPS_CBOR_KEY_SUB_FLAGS, DPS_CBOR_KEY_MESH_ID };
    /* These keys are optional depending on message specifics */
    static const int32_t OptKeys[] = { DPS_CBOR_KEY_PORT, DPS_CBOR_KEY_NEEDS, DPS_CBOR_KEY_INTERESTS, DPS_CBOR_KEY_ACK_SEQ_NUM, DPS_CBOR_KEY_PATH };
    /* These keys are required for full subscriptions */
    static const int32_t OptKeysMask = (1 << DPS_CBOR_KEY_NEEDS) | (1 << DPS_CBOR_KEY_INTERESTS);
    DPS_RxBuffer* rxBuf = (DPS_RxBuffer*)buf;
    DPS_Status ret;
    DPS_BitVector* interests = NULL;
    DPS_BitVector* needs = NULL;
    uint16_t port = 0;
    uint32_t revision = 0;
    RemoteNode* remote = NULL;
    CBOR_MapState mapState;
    DPS_UUID meshId;
    uint8_t flags = 0;
    uint16_t keysMask;
    int isDuplicate;
    int collision = DPS_FALSE;
    char* path = NULL;
    size_t pathLen = 0;

    CBOR_Dump("SUB in", rxBuf->rxPos, DPS_RxBufferAvail(rxBuf));
    /*
     * Parse keys from unprotected map
     */
    ret = DPS_ParseMapInit(&mapState, rxBuf, ReqKeys, A_SIZEOF(ReqKeys), OptKeys, A_SIZEOF(OptKeys));
    if (ret != DPS_OK) {
        return ret;
    }
    keysMask = 0;
    while (!DPS_ParseMapDone(&mapState)) {
        int32_t key = 0;
        ret = DPS_ParseMapNext(&mapState, &key);
        if (ret != DPS_OK) {
            if (ret == DPS_ERR_MISSING) {
                ret = DPS_ERR_INVALID;
            }
            break;
        }
        switch (key) {
        case DPS_CBOR_KEY_PORT:
            ret = CBOR_DecodeUint16(rxBuf, &port);
            break;
        case DPS_CBOR_KEY_SEQ_NUM:
            ret = CBOR_DecodeUint32(rxBuf, &revision);
            break;
        case DPS_CBOR_KEY_SUB_FLAGS:
            ret = CBOR_DecodeUint8(rxBuf, &flags);
            break;
        case DPS_CBOR_KEY_MESH_ID:
            keysMask |= (1 << key);
            ret = CBOR_DecodeUUID(rxBuf, &meshId);
            break;
        case DPS_CBOR_KEY_INTERESTS:
            keysMask |= (1 << key);
            if (interests) {
                ret = DPS_ERR_INVALID;
            } else {
                interests = DPS_BitVectorAlloc();
                if (interests) {
                    ret = DPS_BitVectorDeserialize(interests, rxBuf);
                } else {
                    ret = DPS_ERR_RESOURCES;
                }
            }
            break;
        case DPS_CBOR_KEY_ACK_SEQ_NUM:
            if (sakSeqNum) {
                ret = CBOR_DecodeUint32(rxBuf, sakSeqNum);
            } else {
                ret = CBOR_Skip(rxBuf, NULL, NULL);
            }
            break;
        case DPS_CBOR_KEY_NEEDS:
            keysMask |= (1 << key);
            if (needs) {
                ret = DPS_ERR_INVALID;
            } else {
                needs = DPS_BitVectorAllocFH();
                if (needs) {
                    ret = DPS_BitVectorDeserializeFH(needs, rxBuf);
                } else {
                    ret = DPS_ERR_RESOURCES;
                }
            }
            break;
        case DPS_CBOR_KEY_PATH:
            ret = CBOR_DecodeString(rxBuf, &path, &pathLen);
            if ((ret == DPS_OK) && (pathLen >= DPS_NODE_ADDRESS_PATH_MAX)) {
                ret = DPS_ERR_INVALID;
            }
            break;
        }
        if (ret != DPS_OK) {
            break;
        }
    }
    if (ret == DPS_OK) {
        /*
         * Record which port (or path for non-IP protocols) the sender is listening on.
         * all subscription messages must have one (not both) of these two keys.
         */
        if ((port == 0) == (path == NULL)) {
            ret = DPS_ERR_INVALID;
        } else if (port) {
            DPS_EndpointSetPort(ep, port);
        } else {
            DPS_EndpointSetPath(ep, path, pathLen);
        }
    }
    if (ret != DPS_OK) {
        goto DiscardAndExit;
    }
#if SIMULATE_PACKET_LOSS
    /*
     * Enable this code to simulate lost SUBs and SAKs to test reliable delivery
     */
    if (((DPS_Rand() % SIMULATE_PACKET_LOSS) == 1)) {
        DPS_PRINT("Simulating lost subscription from %s\n", DPS_NodeAddrToString(&ep->addr));
        return DPS_OK;
    }
#endif
    if (sakSeqNum) {
        DPS_DBGPRINT("SAK inbound interests[%d/%d] from %s: %s%s\n", revision, *sakSeqNum,
                     DPS_NodeAddrToString(&ep->addr), (flags & DPS_SUB_FLAG_DELTA_IND) ? "(<delta>)" : "",
                     (keysMask & (1 << DPS_CBOR_KEY_INTERESTS)) ? DPS_DumpMatchingTopics(interests) : "<null>");
        /*
         * Processing a SAK so we expect the remote to exist
         */
        remote = DPS_LookupRemoteNode(node, &ep->addr);
        if (remote) {
            /*
             * We don't expect a SAK for a DEAD remote
             */
            if (remote->state == REMOTE_DEAD) {
                DPS_ERRPRINT("Received SAK for DEAD remote %s\n", DESCRIBE(remote));
                ret = DPS_ERR_STALE;
                goto DiscardAndExit;
            }
        } else {
            DPS_WARNPRINT("Got SAK from unknown remote %s\n", DPS_NodeAddrToString(&ep->addr));
            ret = DPS_ERR_MISSING;
        }
    } else {
<<<<<<< HEAD
        DPS_DBGPRINT("SUB inbound interests[%d] from %s: %s%s\n", revision,
                     DPS_NodeAddrToString(&ep->addr), (flags & DPS_SUB_FLAG_DELTA_IND) ? "(<delta>)" : "",
                     (keysMask & (1 << DPS_CBOR_KEY_INTERESTS)) ? DPS_DumpMatchingTopics(interests) : "<null>");
        if (flags & DPS_SUB_FLAG_UNLINK_REQ) {
=======
        if (flags & DPS_SUB_FLAG_UNLINK_IND) {
>>>>>>> 71476fee
            ret = UnlinkRemote(node, &ep->addr, revision);
            goto DiscardAndExit;
        }
        ret = DPS_AddRemoteNode(node, &ep->addr, ep->cn, &remote);
        if (ret == DPS_ERR_EXISTS) {
            if (remote->outbound.sakPending) {
                DPS_DBGPRINT("Collision with %s\n", DESCRIBE(remote));
                collision = DPS_TRUE;
            }
            ret = DPS_OK;
        } else {
            ret = DPS_ClearOutboundInterests(remote);
        }
    }
    if (ret != DPS_OK) {
        goto DiscardAndExit;
    }
    /*
     * Discard stale subscription messages
     */
    if (revision < remote->inbound.revision) {
        DPS_DBGPRINT("Stale %s %d from %s (expected %d)\n", RemoteStateTxt(remote), revision, DESCRIBE(remote), remote->inbound.revision);
        ret = DPS_ERR_STALE;
        goto DiscardAndExit;
    }
    /*
     * If the revision didn't change we make still need to process the
     * message and send a SAK if required but we don't update interests.
     */
    isDuplicate = remote->inbound.revision == revision;
    remote->inbound.revision = revision;

    DPS_DBGINFO("Received mesh id %08x in %s from %s #%d\n", meshId.val32[0], sakSeqNum ? "SAK" : "SUB", DESCRIBE(remote), revision);

    if (flags & DPS_SUB_FLAG_UNMUTE_REQ) {
        if (sakSeqNum) {
            DPS_ERRPRINT("Invalid UNMUTE in SAK from remote %s\n", DESCRIBE(remote));
            ret = DPS_ERR_INVALID;
        } else {
            DPS_DBGINFO("Remote %s is unumuting\n", DESCRIBE(remote));
            ret = DPS_UnmuteRemoteNode(node, remote);
        }
    } else if ((remote->state != REMOTE_MUTED) && (remote->state != REMOTE_UNMUTING) && ((flags & DPS_SUB_FLAG_MUTE_IND) || MeshHasLoop(node, remote, &meshId))) {
        DPS_DBGINFO("Loop detected for %s\n", DESCRIBE(remote));
        ret = DPS_MuteRemoteNode(node, remote, REMOTE_MUTED);
    }
    if (ret != DPS_OK) {
        goto DiscardAndExit;
    }
    if (flags & DPS_SUB_FLAG_SAK_REQ) {
        if ((keysMask & OptKeysMask) != OptKeysMask) {
            DPS_WARNPRINT("Missing mandatory subscription key\n");
            ret = DPS_ERR_INVALID;
            goto DiscardAndExit;
        }
        /*
         * Check remote is in a state where we need to update interests
         */
        if (!isDuplicate) {
            int isDelta = (flags & DPS_SUB_FLAG_DELTA_IND) != 0;
            ret = UpdateInboundInterests(node, remote, interests, needs, isDelta);
            if (ret != DPS_OK) {
                goto DiscardAndExit;
            }
            /*
             * Evaluate impact of the change in interests
             */
            DPS_UpdatePubs(node);
        } else {
            DPS_BitVectorFree(interests);
            DPS_BitVectorFree(needs);
        }
        if (remote->state == REMOTE_NEW) {
            assert(!isDuplicate);
            /*
             * Always send the interests in the first SAK
             */
            ret = DPS_UpdateOutboundInterests(node, remote, &remote->outbound.sendInterests);
            if (ret != DPS_OK) {
                goto DiscardAndExit;
            }
        }
        ret = DPS_SendSubscriptionAck(node, remote, collision);
    } else {
        if (!sakSeqNum) {
            DPS_ERRPRINT("SUB expected to always request a SAK\n");
            ret = DPS_ERR_INVALID;
            goto DiscardAndExit;
        }
        /*
         * This indicates the end of the SUB/SAK transation
         */
        remote->outbound.lastSubMsgType = 0;
        /*
         * These should be NULL but call free just in case
         */
        DPS_BitVectorFree(interests);
        DPS_BitVectorFree(needs);
    }
    remote->inbound.meshId = meshId;
    if (remote->state == REMOTE_NEW) {
        remote->state = REMOTE_ACTIVE;
    }
    return ret;

DiscardAndExit:

    if (remote && remote->state == REMOTE_NEW) {
        DPS_DeleteRemoteNode(node, remote);
    }
    if (ret != DPS_OK) {
        if ((ret == DPS_ERR_STALE) || (ret == DPS_ERR_MISSING)) {
            /*
             * MISSING may occur when both sides unlink simultaneously
             */
            DPS_WARNPRINT("%s was discarded - %s\n", sakSeqNum ? "SAK" : "SUB", DPS_ErrTxt(ret));
        } else {
            DPS_ERRPRINT("%s was discarded - %s\n", sakSeqNum ? "SAK" : "SUB", DPS_ErrTxt(ret));
        }
    }
    DPS_BitVectorFree(interests);
    DPS_BitVectorFree(needs);
    return ret;
}

DPS_Status DPS_DecodeSubscription(DPS_Node* node, DPS_NetEndpoint* ep, DPS_NetRxBuffer* buf)
{
    DPS_Status ret;
    RemoteNode* remote;

    DPS_DBGTRACEA("From %s\n", DPS_NodeAddrToString(&ep->addr));

    DPS_LockNode(node);
    ret = DecodeSubscription(node, ep, buf, NULL);
    if (ret == DPS_OK) {
        DPS_UpdateSubs(node, SubsThrottled);
    }
    remote = DPS_LookupRemoteNode(node, &ep->addr);
    if (remote && !remote->outbound.sakPending && remote->completion) {
        DPS_RemoteCompletion(remote->completion, DPS_OK);
    }
    DPS_UnlockNode(node);

    return ret;
}

DPS_Status DPS_DecodeSubscriptionAck(DPS_Node* node, DPS_NetEndpoint* ep, DPS_NetRxBuffer* buf)
{
    DPS_Status ret;
    uint32_t revision = 0;
    RemoteNode* remote;

    DPS_DBGTRACEA("From %s\n", DPS_NodeAddrToString(&ep->addr));

#if SIMULATE_PACKET_LOSS
    /*
     * Enable this code to simulate lost subscriptions to test
     * out the resynchronization code.
     */
    if (((DPS_Rand() % SIMULATE_PACKET_LOSS) == 1)) {
        DPS_PRINT("Simulating lost sub ack from %s\n", DPS_NodeAddrToString(&ep->addr));
        return DPS_OK;
    }
#endif

    DPS_LockNode(node);
    ret = DecodeSubscription(node, ep, buf, &revision);
    if (ret != DPS_OK) {
        goto Exit;
    }
    remote = DPS_LookupRemoteNode(node, &ep->addr);
    if (remote) {
        if (remote->outbound.revision == revision) {
            remote->outbound.sendInterests = DPS_FALSE;
            remote->outbound.sakPending = DPS_FALSE;
            if (remote->completion) {
                DPS_RemoteCompletion(remote->completion, DPS_OK);
            }
            if (remote->state == REMOTE_UNMUTING) {
                remote->state = REMOTE_ACTIVE;
            }
        } else {
            DPS_WARNPRINT("Unexpected revision in SAK from %s, expected %d got %d\n", DESCRIBE(remote), remote->outbound.revision, revision);
            ret = DPS_ERR_STALE;
        }
    } else {
        ret = DPS_ERR_MISSING;
    }

Exit:
    DPS_UnlockNode(node);
    return ret;
}

DPS_Status DPS_Subscribe(DPS_Subscription* sub, DPS_PublicationHandler handler)
{
    size_t i;
    DPS_Status ret = DPS_OK;
    DPS_Node* node = sub ? sub->node : NULL;

    DPS_DBGTRACE();

    if (!node) {
        return DPS_ERR_NULL;
    }
    if (!node->loop) {
        return DPS_ERR_NOT_STARTED;
    }
    sub->handler = handler;
    sub->bf = DPS_BitVectorAlloc();
    sub->needs = DPS_BitVectorAllocFH();
    if (!sub->bf || !sub->needs) {
        return DPS_ERR_RESOURCES;
    }
    /*
     * Add the topics to the bloom filter
     */
    for (i = 0; i < sub->numTopics; ++i) {
        ret = DPS_AddTopic(sub->bf, sub->topics[i], node->separators, DPS_SubTopic);
        if (ret != DPS_OK) {
            break;
        }
    }
    if (ret != DPS_OK) {
        return ret;
    }

    DPS_DBGPRINT("Subscribing to %zu topics\n", sub->numTopics);
    if (DPS_DEBUG_ENABLED()) {
        DPS_DumpTopics((const char**)sub->topics, sub->numTopics);
    }

    DPS_BitVectorFuzzyHash(sub->needs, sub->bf);
    /*
     * Protect the node while we update it
     */
    DPS_LockNode(node);
    sub->next = node->subscriptions;
    node->subscriptions = sub;
    ret = DPS_CountVectorAdd(node->interests, sub->bf);
    if (ret == DPS_OK) {
        ret = DPS_CountVectorAdd(node->needs, sub->needs);
    }
    if (ret == DPS_OK) {
        DPS_UpdateSubs(node, SubsSendNow);
    }
    DPS_UnlockNode(node);
    return ret;
}

DPS_Status DPS_SetSubscriptionData(DPS_Subscription* sub, void* data)
{
    if (sub) {
        sub->userData = data;
        return DPS_OK;
    } else {
        return DPS_ERR_NULL;
    }
}

void* DPS_GetSubscriptionData(DPS_Subscription* sub)
{
    return sub ? sub->userData : NULL;
}

DPS_Status DPS_SubscriptionSetSerialize(DPS_Subscription* sub, int serialize)
{
    if (!sub || !sub->node) {
        return DPS_ERR_NULL;
    }
    DPS_LockNode(sub->node);
    if (serialize) {
        sub->flags |= SUB_FLAG_SERIALIZE;
    } else {
        sub->flags &= ~SUB_FLAG_SERIALIZE;
    }
    DPS_UnlockNode(sub->node);
    return DPS_OK;
}

void DPS_DumpSubscriptions(DPS_Node* node)
{
    DPS_DBGPRINT("Current subscriptions:\n");
    if (DPS_DEBUG_ENABLED()) {
        DPS_Subscription* sub;
        for (sub = node->subscriptions; sub != NULL; sub = sub->next) {
            DPS_DumpTopics((const char**)sub->topics, sub->numTopics);
        }
    }
}<|MERGE_RESOLUTION|>--- conflicted
+++ resolved
@@ -882,14 +882,10 @@
             ret = DPS_ERR_MISSING;
         }
     } else {
-<<<<<<< HEAD
         DPS_DBGPRINT("SUB inbound interests[%d] from %s: %s%s\n", revision,
                      DPS_NodeAddrToString(&ep->addr), (flags & DPS_SUB_FLAG_DELTA_IND) ? "(<delta>)" : "",
                      (keysMask & (1 << DPS_CBOR_KEY_INTERESTS)) ? DPS_DumpMatchingTopics(interests) : "<null>");
-        if (flags & DPS_SUB_FLAG_UNLINK_REQ) {
-=======
         if (flags & DPS_SUB_FLAG_UNLINK_IND) {
->>>>>>> 71476fee
             ret = UnlinkRemote(node, &ep->addr, revision);
             goto DiscardAndExit;
         }
