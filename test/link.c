--- conflicted
+++ resolved
@@ -91,14 +91,11 @@
     DPS_DestroyAddress(addr);
 
     addr = DPS_CreateAddress();
-<<<<<<< HEAD
-=======
     ret = DPS_LinkTo(a, DPS_GetListenAddressString(b), addr);
     ASSERT(ret == DPS_ERR_EXISTS);
     DPS_DestroyAddress(addr);
 
     addr = DPS_CreateAddress();
->>>>>>> 49ec856b
     ret = DPS_LinkTo(b, DPS_GetListenAddressString(a), addr);
     ASSERT(ret == DPS_ERR_EXISTS);
     DPS_DestroyAddress(addr);
