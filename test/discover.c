/*
*******************************************************************
*
* Copyright 2019 Intel Corporation All rights reserved.
*
*-=-=-=-=-=-=-=-=-=-=-=-=-=-=-=-=-=-=-=-=-=-=-=-=-=-=-=-=-=-=-=-=
*
* Licensed under the Apache License, Version 2.0 (the "License");
* you may not use this file except in compliance with the License.
* You may obtain a copy of the License at
*
*      http://www.apache.org/licenses/LICENSE-2.0
*
* Unless required by applicable law or agreed to in writing, software
* distributed under the License is distributed on an "AS IS" BASIS,
* WITHOUT WARRANTIES OR CONDITIONS OF ANY KIND, either express or implied.
* See the License for the specific language governing permissions and
* limitations under the License.
*
*-=-=-=-=-=-=-=-=-=-=-=-=-=-=-=-=-=-=-=-=-=-=-=-=-=-=-=-=-=-=-=-=
*/

#include <stdio.h>
<<<<<<< HEAD
=======
#include "compat.h"
#include "topics.h"
#include "node.h"
>>>>>>> 71476fee
#include <dps/discovery.h>
#include "node.h"
#include "test.h"
#include "topics.h"

#define MAX_MSG_LEN 128

static void OnNodeDestroyed(DPS_Node* node, void* data)
{
    DPS_SignalEvent((DPS_Event*)data, DPS_OK);
}

static void OnDiscoveryServiceDestroyed(DPS_DiscoveryService* service, void* data)
{
    DPS_SignalEvent((DPS_Event*)data, DPS_OK);
}

typedef struct _PublicationList {
    char* topic;
    DPS_Publication* pub;
    struct _PublicationList* next;
} PublicationList;

typedef struct _SubscriptionList {
    char* topic;
    DPS_Subscription* sub;
    struct _SubscriptionList* next;
} SubscriptionList;

static void OnPub(DPS_Subscription* sub, const DPS_Publication* pub, uint8_t* payload, size_t len)
{
}

static void OnDiscovery(DPS_DiscoveryService* service, const DPS_Publication* pub,
                        uint8_t* payload, size_t len)
{
    const DPS_UUID* pubId = DPS_PublicationGetUUID(pub);
    uint32_t sn = DPS_PublicationGetSequenceNum(pub);

    DPS_PRINT("%s(%d) %s\n", DPS_UUIDToString(pubId), sn, payload);
}

int main(int argc, char** argv)
{
    char** arg = argv + 1;
    PublicationList* pubs = NULL;
    SubscriptionList* subs = NULL;
    DPS_Event* event = NULL;
    DPS_Node* node = NULL;
    PublicationList* pub;
    SubscriptionList* sub;
    DPS_DiscoveryService* discovery = NULL;
    char* msg = NULL;
    DPS_Status ret;

    DPS_Debug = DPS_FALSE;
    while (--argc) {
        if (strcmp(*arg, "-d") == 0) {
            ++arg;
            DPS_Debug = DPS_TRUE;
        } else if (strcmp(*arg, "-p") == 0) {
            ++arg;
            if (!--argc) {
                goto Usage;
            }
            pub = calloc(1, sizeof(PublicationList));
            if (!pub) {
                ret = DPS_ERR_RESOURCES;
                goto Exit;
            }
            pub->topic = strndup(*arg, DPS_MAX_TOPIC_STRLEN);
            if (!pub->topic) {
                ret = DPS_ERR_RESOURCES;
                goto Exit;
            }
            pub->next = pubs;
            pubs = pub;
            ++arg;
        } else if (strcmp(*arg, "-s") == 0) {
            ++arg;
            if (!--argc) {
                goto Usage;
            }
            sub = calloc(1, sizeof(SubscriptionList));
            if (!sub) {
                ret = DPS_ERR_RESOURCES;
                goto Exit;
            }
            sub->topic = strndup(*arg, DPS_MAX_TOPIC_STRLEN);
            if (!sub->topic) {
                ret = DPS_ERR_RESOURCES;
                goto Exit;
            }
            sub->next = subs;
            subs = sub;
            ++arg;
        } else if (strcmp(*arg, "-m") == 0) {
            ++arg;
            if (!--argc) {
                goto Usage;
            }
            msg = *arg++;
            continue;
        } else {
            goto Usage;
        }
    }

    event = DPS_CreateEvent();
    if (!event) {
        ret = DPS_ERR_RESOURCES;
        goto Exit;
    }
    node = DPS_CreateNode("/", NULL, NULL);
    if (!node) {
        ret = DPS_ERR_RESOURCES;
        goto Exit;
    }
    ret = DPS_StartNode(node, DPS_MCAST_PUB_ENABLE_RECV, NULL);
    if (ret != DPS_OK) {
        goto Exit;
    }
    DPS_PRINT("Node is listening on %s\n", DPS_GetListenAddressString(node));
    for (pub = pubs; pub; pub = pub->next) {
        pub->pub = DPS_CreatePublication(node);
        if (!pub->pub) {
            ret = DPS_ERR_RESOURCES;
            goto Exit;
        }
        ret = DPS_InitPublication(pub->pub, (const char**)&pub->topic, 1, DPS_FALSE, NULL, NULL);
        if (ret != DPS_OK) {
            goto Exit;
        }
    }
    for (sub = subs; sub; sub = sub->next) {
        sub->sub = DPS_CreateSubscription(node, (const char**)&sub->topic, 1);
        if (!sub->sub) {
            ret = DPS_ERR_RESOURCES;
            goto Exit;
        }
        ret = DPS_Subscribe(sub->sub, OnPub);
        if (ret != DPS_OK) {
            goto Exit;
        }
    }
    /*
     * Speed up the subscription rate so the test case runs faster
     * when used with a large node population.
     */
    node->subsRate = 250;
    discovery = DPS_CreateDiscoveryService(node, "test");
    ret = DPS_DiscoveryPublish(discovery, (uint8_t*)msg, msg ? strnlen(msg, MAX_MSG_LEN) + 1 : 0,
                               OnDiscovery);
    if (ret != DPS_OK) {
        goto Exit;
    }

    getc(stdin);

Exit:

    if (ret != DPS_OK) {
        DPS_ERRPRINT("Exiting: %s\n", DPS_ErrTxt(ret));
    }

    DPS_DestroyDiscoveryService(discovery, OnDiscoveryServiceDestroyed, event);
    DPS_WaitForEvent(event);

    while (subs) {
        sub = subs;
        subs = subs->next;
        if (sub->topic) {
            free(sub->topic);
        }
        DPS_DestroySubscription(sub->sub, NULL);
        free(sub);
    }
    while (pubs) {
        pub = pubs;
        pubs = pubs->next;
        if (pub->topic) {
            free(pub->topic);
        }
        DPS_DestroyPublication(pub->pub, NULL);
        free(pub);
    }
    if (node) {
        DPS_DestroyNode(node, OnNodeDestroyed, event);
        DPS_WaitForEvent(event);
    }
    DPS_DestroyEvent(event);
    return ret;

Usage:
    DPS_PRINT("Usage %s [-d] [-p topic] [-s topic]\n", argv[0]);
    DPS_PRINT("       -d: Enable debug ouput if built for debug.\n");
    DPS_PRINT("       -p: Publish to topic. Multiple -p options are permitted.\n");
    DPS_PRINT("       -s: Subscribe to topic. Multiple -s options are permitted.\n");
    return DPS_ERR_FAILURE;
}<|MERGE_RESOLUTION|>--- conflicted
+++ resolved
@@ -21,13 +21,8 @@
 */
 
 #include <stdio.h>
-<<<<<<< HEAD
-=======
+#include <dps/discovery.h>
 #include "compat.h"
-#include "topics.h"
-#include "node.h"
->>>>>>> 71476fee
-#include <dps/discovery.h>
 #include "node.h"
 #include "test.h"
 #include "topics.h"
