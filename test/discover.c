--- conflicted
+++ resolved
@@ -21,12 +21,8 @@
 */
 
 #include <stdio.h>
-<<<<<<< HEAD
-=======
-#include "topics.h"
+#include <dps/discovery.h>
 #include "node.h"
->>>>>>> 45413f83
-#include <dps/discovery.h>
 #include "test.h"
 #include "topics.h"
 
