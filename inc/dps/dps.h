--- conflicted
+++ resolved
@@ -39,15 +39,8 @@
 extern "C" {
 #endif
 
-<<<<<<< HEAD
-#define DPS_TRUE  1
-#define DPS_FALSE 0
-=======
-#define A_SIZEOF(a)  (sizeof(a) / sizeof((a)[0])) /**< Helper macro to compute array size */
-
 #define DPS_TRUE  1 /**< TRUE boolean value */
 #define DPS_FALSE 0 /**< FALSE boolean value */
->>>>>>> aabf0b43
 
 /**
  * @defgroup nodeaddress Node Address
